--- conflicted
+++ resolved
@@ -24,7 +24,6 @@
         </div>
     </div>
 
-<<<<<<< HEAD
     <!-- Restore Section -->
     <div class="p-6 bg-black/20 rounded-lg border border-[var(--glass-border)]">
         <h2 class="text-xl font-semibold text-white mb-4">Restore from Backup</h2>
@@ -35,21 +34,6 @@
             <h3 class="font-medium text-white mb-2">Items to Restore:</h3>
             <div id="restore-items-container" class="space-y-2">
                 <!-- Restore items will be populated here -->
-=======
-        <!-- Restore Section -->
-        <div class="p-6 bg-white rounded-lg border">
-            <h2 class="text-xl font-semibold mb-4">Restore from Backup</h2>
-            <p class="text-sm text-gray-500 mb-4">Upload a backup file to restore articles and groups. This will overwrite existing data with the same ID.</p>
-            <input type="file" id="restore-file-input" class="block w-full text-sm text-gray-500 file:mr-4 file:py-2 file:px-4 file:rounded-full file:border-0 file:text-sm file:font-semibold file:bg-indigo-50 file:text-indigo-700 hover:file:bg-indigo-100"/>
-        
-            <div id="restore-preview" class="hidden mt-6">
-                <h3 class="font-medium mb-2">Items to Restore:</h3>
-                <div id="restore-items-container" class="space-y-2">
-
-                    <!-- Restore items will be populated here -->
-                </div>
-                <button id="execute-restore-btn" class="mt-4 inline-flex items-center px-4 py-2 border border-transparent text-sm font-medium rounded-md shadow-sm text-white bg-green-600 hover:bg-green-700">Confirm Restore</button>
->>>>>>> 1d3f9b37
             </div>
             <button id="execute-restore-btn" class="mt-4 inline-flex items-center px-4 py-2 border border-transparent text-sm font-medium rounded-md shadow-sm text-white bg-green-600 hover:bg-green-700">Confirm Restore</button>
         </div>
@@ -115,12 +99,8 @@
                     </div>
                     <div class="pl-4 border border-t-0 border-[var(--glass-border)] rounded-b-md p-2 space-y-1 restore-section-content max-h-40 overflow-y-auto hidden">`;
             data.groups.forEach(g => {
-<<<<<<< HEAD
                 groupHtml += `<div><label class="flex items-center"><input type="checkbox" class="item-checkbox h-4 w-4 rounded border-gray-500 text-indigo-600" data-type="groups" data-id="${g.id}" checked> <span class="ml-2 text-sm text-gray-300">${g.name}</span></label></div>`;
-=======
-                groupHtml += `<div><label class="flex items-center"><input type="checkbox" class="item-checkbox h-4 w-4 rounded border-gray-300 text-indigo-600" data-type="groups" data-id="${g.id}" checked> <span class="ml-2 text-sm">${g.name}</span></label></div>`;
 
->>>>>>> 1d3f9b37
             });
             groupHtml += '</div></div>';
             previewContainer.innerHTML += groupHtml;
@@ -138,12 +118,8 @@
                     </div>
                     <div class="pl-4 border border-t-0 border-[var(--glass-border)] rounded-b-md p-2 space-y-1 restore-section-content max-h-40 overflow-y-auto hidden">`;
             data.articles.forEach(a => {
-<<<<<<< HEAD
                 articleHtml += `<div><label class="flex items-center"><input type="checkbox" class="item-checkbox h-4 w-4 rounded border-gray-500 text-indigo-600" data-type="articles" data-id="${a.id}" checked> <span class="ml-2 text-sm text-gray-300">${a.title}</span></label></div>`;
-=======
-                articleHtml += `<div><label class="flex items-center"><input type="checkbox" class="item-checkbox h-4 w-4 rounded border-gray-300 text-indigo-600" data-type="articles" data-id="${a.id}" checked> <span class="ml-2 text-sm">${a.title}</span></label></div>`;
 
->>>>>>> 1d3f9b37
             });
             articleHtml += '</div></div>';
             previewContainer.innerHTML += articleHtml;
